<<<<<<< HEAD
import pandas as pd
=======
import time
>>>>>>> 49b6d8fe
from pgcopy import CopyManager
from . import db

class Benchmark(db.TemporaryTable):
    manager = CopyManager
    record_count = 100000
    datatypes = [
            'integer',
            'timestamp with time zone',
            'double precision',
            'varchar(12)',
            'bool',
        ]

    def dataframe(self):
        df = pd.DataFrame(self.data, columns=self.cols)
        return df

    def do_copy(self, mgr):
        mgr.copy(self.dataframe().itertuples(False))

    def check_count(self):
        cursor = self.conn.cursor()
        query = "SELECT count(*) FROM %s" % self.table
        cursor.execute(query)
        assert (cursor.fetchone()[0] == self.record_count)

    def benchmark(self):
        mgr = self.manager(self.conn, self.table, self.cols)
        self.do_copy(mgr)
        self.check_count()
        self.print_results(mgr.times.iteritems())

    def print_results(self, results):
        print "-" * 70
        print "%s execution times:" % self.__class__.__name__
        for name, elapsed_time in results:
            print "%30s: %.2fs" % (name, elapsed_time)


<<<<<<< HEAD
try:
    import pyximport
    pyximport.install()
    from pgcopy import ccopy

    class CythonBenchmark(Benchmark):
        manager = ccopy.CopyManager
        def do_copy(self, mgr):
            df = self.dataframe()
            mgr.copy(df)
except ImportError:
    pass
=======
class ThreadingBenchmark(Benchmark):
    method = 'threading_copy'
    manager = CopyManager

class ExecuteManyBenchmark(Benchmark):
    def benchmark(self):
        cols = ','.join(self.cols)
        paramholders = ','.join(['%s'] * len(self.cols))
        sql = "INSERT INTO %s (%s) VALUES (%s)" \
                % (self.table, cols, paramholders)
        cursor = self.conn.cursor()
        start = time.time()
        cursor.executemany(sql, self.data)
        elapsed = time.time() - start
        self.check_count()
        self.print_results([('executemany', elapsed)])
>>>>>>> 49b6d8fe
<|MERGE_RESOLUTION|>--- conflicted
+++ resolved
@@ -1,8 +1,5 @@
-<<<<<<< HEAD
 import pandas as pd
-=======
-import time
->>>>>>> 49b6d8fe
+from timeit import default_timer
 from pgcopy import CopyManager
 from . import db
 
@@ -42,8 +39,19 @@
         for name, elapsed_time in results:
             print "%30s: %.2fs" % (name, elapsed_time)
 
+class ExecuteManyBenchmark(Benchmark):
+    def benchmark(self):
+        cols = ','.join(self.cols)
+        paramholders = ','.join(['%s'] * len(self.cols))
+        sql = "INSERT INTO %s (%s) VALUES (%s)" \
+                % (self.table, cols, paramholders)
+        cursor = self.conn.cursor()
+        start = default_timer()
+        cursor.executemany(sql, self.data)
+        elapsed = default_timer() - start
+        self.check_count()
+        self.print_results([('executemany', elapsed)])
 
-<<<<<<< HEAD
 try:
     import pyximport
     pyximport.install()
@@ -55,22 +63,4 @@
             df = self.dataframe()
             mgr.copy(df)
 except ImportError:
-    pass
-=======
-class ThreadingBenchmark(Benchmark):
-    method = 'threading_copy'
-    manager = CopyManager
-
-class ExecuteManyBenchmark(Benchmark):
-    def benchmark(self):
-        cols = ','.join(self.cols)
-        paramholders = ','.join(['%s'] * len(self.cols))
-        sql = "INSERT INTO %s (%s) VALUES (%s)" \
-                % (self.table, cols, paramholders)
-        cursor = self.conn.cursor()
-        start = time.time()
-        cursor.executemany(sql, self.data)
-        elapsed = time.time() - start
-        self.check_count()
-        self.print_results([('executemany', elapsed)])
->>>>>>> 49b6d8fe
+    pass